--- conflicted
+++ resolved
@@ -1,37 +1,8 @@
 # flake8: noqa
-<<<<<<< HEAD
-from sdmxthon.model.itemScheme import Codelist, Code, Agency
-from sdmxthon.model.message import Message
-from sdmxthon.utils.enums import MessageTypeEnum
-
-if __name__ == '__main__':
-    agency = Agency(id_='SDMX', name='SDMX')
-    # Create a codelist
-    codelist = Codelist(id_='CL_TEST', maintainer=agency, version='1.0',
-                        name='Codelist_1')
-    code = Code(id_='CODE1', name='Code_1')
-    codelist.append(code)
-=======
-import json
-from sdmxthon.WebServices import sdmx_requests
 
 def main():
-    
-    # EXAMPLES
-    x = sdmx_requests.BISRequest()
-    dataflows = x.get_dataflows()
-    print(json.dumps(dataflows, indent=2))
->>>>>>> a212ab43
+    pass
 
-    code_2 = Code(id_='CODE2', name='Code_2')
-    codelist.append(code_2)
-    # Create a message
-    message = Message(
-        message_type=MessageTypeEnum.Metadata,
-        payload=
-        {
-            'Codelists': {'mData:CL_TEST(1.0)': codelist}}
-    )
 
-    io_buf = message.to_xml()
-    print(io_buf)+if __name__ == "__main__":
+    main()