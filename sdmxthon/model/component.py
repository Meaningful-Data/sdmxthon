from sdmxthon.model.base import IdentifiableArtefact
from sdmxthon.model.itemScheme import Concept
from sdmxthon.model.representation import Representation
from sdmxthon.model.utils import generic_setter, int_setter
from sdmxthon.utils.handlers import add_indent, export_intern_data, \
    split_unique_id
from sdmxthon.utils.mappings import structureAbbr


class Component(IdentifiableArtefact):
    """ A component is an abstract super class used to define qualitative and
        quantitative data and metadata items that belong to a Component List
        and hence a Structure. Component is refined through its sub-classes."""

    def __init__(self, id_: str = None, uri: str = None, urn: str = None,
                 annotations=None, local_representation: Representation = None,
                 concept_identity: Concept = None):
        super(Component, self).__init__(id_=id_, uri=uri, urn=urn,
                                        annotations=annotations)

        self._local_representation = local_representation
        self._concept_identity = concept_identity

    def __eq__(self, other):
        if isinstance(other, Component):
            return (super(Component, self).__eq__(other) and
                    self.local_representation == other.local_representation and
                    self._concept_identity == other._concept_identity)
        else:
            return False

    def __str__(self):
        return f'<{self.__class__.__name__} - {self.id}>'

    def __unicode__(self):
        return f'<{self.__class__.__name__} - {self.id}>'

    def __repr__(self):
        return f'<{self.__class__.__name__} - {self.id}>'

    @property
    def local_representation(self):
        """Association to the Representation of the Component if this is
        different from the coreRepresentation of the Concept which the
        Component uses (ConceptUsage) """
        return self._local_representation

    @local_representation.setter
    def local_representation(self, value: Representation):
        self._local_representation = generic_setter(value, Representation)

    @property
    def concept_identity(self):
        """Association to a Concept in a Concept Scheme that
            identifies and defines the semantic of the Component"""
        return self._concept_identity

    @concept_identity.setter
    def concept_identity(self, value: Concept):
        self._concept_identity = generic_setter(value, Concept)

    @property
    def representation(self):
        """Extracts the representation from a Component"""
        if self.local_representation is None and self.concept_identity is None:
            return None

        if self.local_representation is not None:
            return self.local_representation

        if isinstance(self.concept_identity, Concept) and \
                self.concept_identity.core_representation is not None:
            return self.concept_identity.core_representation
        else:
            return None

    def _parse_XML(self, indent, head):

        if isinstance(self, TimeDimension):
            head = 'TimeDimension'

        head = f'{structureAbbr}:' + head

        prettyprint = indent != ''

        data = super(Component, self)._to_XML(prettyprint)
        indent = add_indent(indent)
        if isinstance(self, Dimension):
            outfile = f'{indent}<{head}{data["Attributes"]} ' \
                      f'position="{self._position}">'
        elif isinstance(self, Attribute):
            outfile = f'{indent}<{head}{data["Attributes"]} ' \
                      f'assignmentStatus="{self._usageStatus}">'
        else:
            outfile = f'{indent}<{head}{data["Attributes"]}>'
        outfile += export_intern_data(data, indent)

        indent_child = add_indent(indent)

        if self.concept_identity is not None:
            indent_ref = add_indent(indent_child)
            outfile += f'{indent_child}<{structureAbbr}:ConceptIdentity>'

            if isinstance(self.concept_identity, dict):
                agencyID, id_, version = \
                    split_unique_id(self.concept_identity['CS'])

                outfile += f'{indent_ref}<Ref maintainableParentID="{id_}" ' \
                           f'package="conceptscheme" ' \
                           f'maintainableParentVersion="{version}" ' \
                           f'agencyID="{agencyID}" ' \
                           f'id="{self.concept_identity["CON"]}" ' \
                           f'class="Concept"/>'

            else:
                outfile += f'{indent_ref}<Ref ' \
                           f'maintainableParentID=' \
                           f'"{self.concept_identity.scheme.id}" ' \
                           f'package="conceptscheme" ' \
                           f'maintainableParentVersion=' \
                           f'"{self.concept_identity.scheme.version}" ' \
                           f'agencyID=' \
                           f'"{self.concept_identity.scheme.agencyID}" ' \
                           f'id="{self.concept_identity.id}" ' \
                           f'class="Concept"/>'

            outfile += f'{indent_child}</{structureAbbr}:ConceptIdentity>'

        if self.local_representation is not None:
            indent_enum = add_indent(indent_child)
            indent_ref = add_indent(indent_enum)
            outfile += f'{indent_child}<{structureAbbr}:LocalRepresentation>'
            if self.local_representation.codelist is not None:
                label_format = 'EnumerationFormat'
                outfile += f'{indent_enum}<{structureAbbr}:Enumeration>'
                if isinstance(self.local_representation.codelist, str):
                    agencyID, id_, version = \
                        split_unique_id(self.local_representation.codelist)

                    outfile += f'{indent_ref}<Ref package="codelist" ' \
                               f'agencyID="{agencyID}" ' \
                               f'id="{id_}" ' \
                               f'version="{version}" class="Codelist"/>'
                else:
                    agencyID = self.local_representation.codelist.agencyID
                    id_ = self.local_representation.codelist.id
                    version = self.local_representation.codelist.version
                    outfile += f'{indent_ref}<Ref package="codelist" ' \
                               f'agencyID="{agencyID}" id="{id_}" ' \
                               f'version="{version}" class="Codelist"/>'

                outfile += f'{indent_enum}</{structureAbbr}:Enumeration>'
            else:
                label_format = 'TextFormat'

            format_attributes = ' '

            if self.local_representation.type_ is not None:
                format_attributes = f' textType=' \
                                    f'"{self.local_representation.type_}"'

            if self.local_representation.facets is not None:
                for e in self.local_representation.facets:
                    format_attributes += f' {e.facet_type}="{e.facet_value}"'

            outfile += f'{indent_enum}<{structureAbbr}:' \
                       f'{label_format}{format_attributes}/>'

            outfile += f'{indent_child}</{structureAbbr}:LocalRepresentation>'

            if isinstance(self, Attribute):
                outfile += f'{indent_child}<{structureAbbr}:' \
                           f'AttributeRelationship>'

                if isinstance(self.related_to, dict):
                    if 'id' in self.related_to.keys():

                        if isinstance(self.related_to['id'], list):
                            for k in self.related_to['id']:
                                outfile += f'{indent_enum}<{structureAbbr}:' \
                                           f'{self.related_to["type"]}>'
                                outfile += f'{indent_ref}<Ref id="{k}"/>'
                                outfile += f'{indent_enum}</{structureAbbr}:' \
                                           f'{self.related_to["type"]}>'
                        else:
                            outfile += f'{indent_enum}<{structureAbbr}:' \
                                       f'{self.related_to["type"]}>'
                            outfile += f'{indent_ref}<Ref ' \
                                       f'id="{self.related_to["id"]}"/>'
                            outfile += f'{indent_enum}</{structureAbbr}:' \
                                       f'{self.related_to["type"]}>'
                    else:
                        for k in self.related_to:
                            outfile += f'{indent_enum}<{structureAbbr}' \
                                       f':Dimension>'
                            outfile += f'{indent_ref}<Ref id="{k}"/>'
                            outfile += f'{indent_enum}</{structureAbbr}' \
                                       f':Dimension>'
                elif isinstance(self.related_to, Dimension):
                    outfile += f'{indent_enum}<{structureAbbr}:Dimension>'
                    outfile += f'{indent_ref}<Ref id="{self.related_to.id}"/>'
                    outfile += f'{indent_enum}</{structureAbbr}:Dimension>'
                elif isinstance(self.related_to, PrimaryMeasure):
                    outfile += f'{indent_enum}<{structureAbbr}' \
                               f':PrimaryMeasure>'
                    outfile += f'{indent_ref}<Ref id="{self.related_to.id}"/>'
                    outfile += f'{indent_enum}</{structureAbbr}' \
                               f':PrimaryMeasure>'
                else:
                    outfile += f'{indent_enum}<{structureAbbr}:None/>'

                outfile += f'{indent_child}</{structureAbbr}' \
                           f':AttributeRelationship>'

        outfile += f'{indent}</{head}>'
        return outfile


class Dimension(Component):
    """ A metadata concept used (most probably together with other metadata
        concepts) to classify a statistical series, e.g. a statistical concept
        indicating a certain economic activity or a geographical
        reference area."""

    def __init__(self, id_: str = None, uri: str = None, urn: str = None,
                 annotations=None, local_representation: Representation = None,
                 concept_identity: Concept = None,
                 position: int = None):
        super(Dimension, self). \
            __init__(id_=id_, uri=uri, urn=urn,
                     annotations=annotations,
                     local_representation=local_representation,
                     concept_identity=concept_identity)

        self.position = position

    def __eq__(self, other):
        if isinstance(other, Dimension):
            return super(Dimension, self).__eq__(
                other) and self._position == other._position
        else:
            return False

    @staticmethod
    def _factory(*args_, **kwargs_):
        """Factory Method of Dimension"""
        return Dimension(*args_, **kwargs_)

    @property
    def position(self):
        """Position of the Dimension in the DimensionList"""
        return self._position

    @position.setter
    def position(self, value):
        self._position = int_setter(value)


class TimeDimension(Dimension):
    """A metadata concept that identifies the component in the key structure
       that has the role of “time”.
    """

    def __init__(self, id_: str = None, uri: str = None, urn: str = None,
                 annotations=None,
                 local_representation: Representation = None,
                 concept_identity: Concept = None,
                 position: int = None):
        super(TimeDimension, self). \
            __init__(id_=id_, uri=uri, urn=urn,
                     annotations=annotations,
                     local_representation=local_representation,
                     concept_identity=concept_identity,
                     position=position)

    def __eq__(self, other):
        if isinstance(other, TimeDimension):
            return super(TimeDimension, self).__eq__(other)
        else:
            return False


class Attribute(Component):
    """A characteristic of an object or entity."""

    def __init__(self, id_: str = None, uri: str = None, urn: str = None,
                 annotations=None,
                 local_representation: Representation = None,
                 concept_identity: Concept = None,
<<<<<<< HEAD
                 assignmentStatus: str = None,
                 relatedTo=None):
=======
                 assignmentStatus: str = None, relatedTo=None):
>>>>>>> 16f7241f
        super(Attribute, self) \
            .__init__(id_=id_, uri=uri, urn=urn,
                      annotations=annotations,
                      local_representation=local_representation,
                      concept_identity=concept_identity)

        self.assignment_status = assignmentStatus
        self.related_to = relatedTo

    def __eq__(self, other):
        if isinstance(other, Attribute):
            return (super(Attribute, self).__eq__(other) and
                    self._usageStatus == other._usageStatus and
                    self._relatedTo == other._relatedTo)
        else:
            return False

    @staticmethod
    def _factory(*args_, **kwargs_):
        """Factory Method of Attribute"""
        return Attribute(*args_, **kwargs_)

    @property
    def assignment_status(self):
        """Defines the usage status of the Attribute
        (Mandatory, Conditional)"""
        return self._usageStatus

    @property
    def related_to(self):
        """Association to a AttributeRelationship."""
        return self._relatedTo

    @assignment_status.setter
    def assignment_status(self, value):
        if value in ["Mandatory", "Conditional"] or value is None:
            self._usageStatus = value
        else:
            raise ValueError(
                "The value for usageStatus has to be 'Mandatory' "
                "or 'Conditional'")

    @related_to.setter
    def related_to(self, value):
        if value is None:
            self._relatedTo = "NoSpecifiedRelationship"
        else:
            self._relatedTo = value

<<<<<<< HEAD
=======
    def _build_attributes(self, node, attrs, already_processed):
        """Builds the attributes present in the XML element"""
        super(Attribute, self)._build_attributes(node, attrs,
                                                 already_processed)

        value = find_attr_value_('assignmentStatus', node)
        if value is not None and 'assignmentStatus' not in already_processed:
            already_processed.add('assignmentStatus')
            self.assignment_status = value

    def _build_children(self, child_, node, nodeName_, fromsubclass_=False,
                        gds_collector_=None):
        """Builds the childs of the XML element"""
        super(Attribute, self)._build_children(child_, node, nodeName_,
                                               fromsubclass_=False,
                                               gds_collector_=None)

        if nodeName_ == 'AttributeRelationship':
            obj_ = AttributeRelationshipType._factory()
            obj_._build(child_, gds_collector_=gds_collector_)
            if obj_.ref_id is None:
                self.related_to = None
            else:
                self.related_to = {'id': obj_.ref_id, 'type': obj_.ref_type}
>>>>>>> 16f7241f

class MeasureDimension(Dimension):
    """ A statistical concept that identifies the component in the key
        structure that has an enumerated list of measures. This dimension has,
        as its representation the Concept Scheme that enumerates the
        measure concepts.
    """

    def __init__(self, id_: str = None, uri: str = None, urn: str = None,
                 annotations=None,
                 local_representation: Representation = None,
                 concept_identity: Concept = None,
                 position: int = None):
        super(MeasureDimension, self). \
            __init__(id_=id_, uri=uri, urn=urn,
                     annotations=annotations,
                     local_representation=local_representation,
                     concept_identity=concept_identity,
                     position=position)

    def __eq__(self, other):
        if isinstance(other, MeasureDimension):
            return super(MeasureDimension, self).__eq__(other)
        else:
            return False


class PrimaryMeasure(Component, object):
    """The metadata concept that is the phenomenon to be measured in a
    data set. In a data set the instance of the measure is often called
    the observation."""

    def __init__(self, id_: str = None, uri: str = None, urn: str = None,
                 annotations=None,
                 local_representation: Representation = None,
                 concept_identity: Concept = None):

        super(PrimaryMeasure, self). \
            __init__(id_=id_, uri=uri, urn=urn,
                     annotations=annotations,
                     concept_identity=concept_identity,
                     local_representation=local_representation)
<<<<<<< HEAD
=======

    @staticmethod
    def _factory(*args_, **kwargs_):
        """Factory Method of PrimaryMeasure"""
        return PrimaryMeasure(*args_, **kwargs_)
>>>>>>> 16f7241f

    def __eq__(self, other):
        if isinstance(other, PrimaryMeasure):
            return super(PrimaryMeasure, self).__eq__(other)
        else:
            return False<|MERGE_RESOLUTION|>--- conflicted
+++ resolved
@@ -287,12 +287,8 @@
                  annotations=None,
                  local_representation: Representation = None,
                  concept_identity: Concept = None,
-<<<<<<< HEAD
                  assignmentStatus: str = None,
                  relatedTo=None):
-=======
-                 assignmentStatus: str = None, relatedTo=None):
->>>>>>> 16f7241f
         super(Attribute, self) \
             .__init__(id_=id_, uri=uri, urn=urn,
                       annotations=annotations,
@@ -341,34 +337,6 @@
             self._relatedTo = "NoSpecifiedRelationship"
         else:
             self._relatedTo = value
-
-<<<<<<< HEAD
-=======
-    def _build_attributes(self, node, attrs, already_processed):
-        """Builds the attributes present in the XML element"""
-        super(Attribute, self)._build_attributes(node, attrs,
-                                                 already_processed)
-
-        value = find_attr_value_('assignmentStatus', node)
-        if value is not None and 'assignmentStatus' not in already_processed:
-            already_processed.add('assignmentStatus')
-            self.assignment_status = value
-
-    def _build_children(self, child_, node, nodeName_, fromsubclass_=False,
-                        gds_collector_=None):
-        """Builds the childs of the XML element"""
-        super(Attribute, self)._build_children(child_, node, nodeName_,
-                                               fromsubclass_=False,
-                                               gds_collector_=None)
-
-        if nodeName_ == 'AttributeRelationship':
-            obj_ = AttributeRelationshipType._factory()
-            obj_._build(child_, gds_collector_=gds_collector_)
-            if obj_.ref_id is None:
-                self.related_to = None
-            else:
-                self.related_to = {'id': obj_.ref_id, 'type': obj_.ref_type}
->>>>>>> 16f7241f
 
 class MeasureDimension(Dimension):
     """ A statistical concept that identifies the component in the key
@@ -411,14 +379,6 @@
                      annotations=annotations,
                      concept_identity=concept_identity,
                      local_representation=local_representation)
-<<<<<<< HEAD
-=======
-
-    @staticmethod
-    def _factory(*args_, **kwargs_):
-        """Factory Method of PrimaryMeasure"""
-        return PrimaryMeasure(*args_, **kwargs_)
->>>>>>> 16f7241f
 
     def __eq__(self, other):
         if isinstance(other, PrimaryMeasure):
