"""
    DataSet file contains only the class DataSet, used for external assets
    to perform any validation or conversion to different formats.
"""

import json
from copy import copy
from datetime import date, datetime

import pandas as pd
from pandas import DataFrame

from sdmxthon.model.definitions import DataStructureDefinition, \
    DataFlowDefinition
from sdmxthon.model.header import Header
from sdmxthon.parsers.data_validations import validate_data
from sdmxthon.parsers.write import writer
from sdmxthon.utils.enums import MessageTypeEnum
from sdmxthon.webservices.fmr import validate_sdmx_csv_fmr


class Dataset:
    """ An organised collection of data.

    :param structure: Associates the DataStructureDefinition to the DataSet
    :type structure: class:`DataStructureDefinition`

    :param dataflow: Associates the DataFlowDefinition to the Dataset
    :type dataflow: class:`DataFlowDefinition`

    :param dataset_attributes: Contains all the attributes from the DataSet \
    class of the Information Model
    :type dataset_attributes: dict

    :param attached_attributes:  Contains all the attributes at a Dataset level
    :type attached_attributes: dict

    :param data: Any object compatible with pandas.DataFrame()
    :type data: `Pandas Dataframe \
    <https://pandas.pydata.org/pandas-docs/stable \
    /reference/api/pandas.DataFrame.html>`_

    """

    def __init__(self, structure: DataStructureDefinition = None,
                 dataflow: DataFlowDefinition = None,
                 dataset_attributes: dict = None,
                 attached_attributes: dict = None,
                 data=None,
                 unique_id: str = None,
                 structure_type: str = None):

        self._dataset_attributes = {}

        self.data = None
        self._dataflow = None
        self._structure = None
        self.attached_attributes = {}

        if attached_attributes is not None:
            self.attached_attributes = attached_attributes.copy()

        if structure is not None and dataflow is not None:
            raise ValueError('A Dataset cannot have a structure '
                             'and a dataflow, use only one')
        if structure is not None:
            self._dataflow = None
            self.structure = structure
            if structure_type is not None:
                raise Exception("Cannot define data structure and "
                                "structure type at the same time")
            if unique_id is not None:
                raise Exception("Cannot define data structure and "
                                "full_id at the same time")
        elif dataflow is not None:
            if structure_type is not None:
                raise Exception("Cannot define dataflow and "
                                "structure type at the same time")
            if unique_id is not None:
                raise Exception("Cannot define dataflow and "
                                "full_id at the same time")
            self.dataflow = dataflow
        elif structure_type is not None:
            self._structure_type = structure_type
            if unique_id is None:
                raise Exception("Cannot define structure type and "
                                "not define full_id")
            self._unique_id = unique_id
        else:
            raise ValueError('A Dataset must have a structure or a dataflow')

        if data is not None:
            if isinstance(data, pd.DataFrame):
                self.data = data.copy()
            else:
                self.data = pd.DataFrame(data)

        if dataset_attributes is None:
            self._check_DA_keys({})
        else:
            self._check_DA_keys(dataset_attributes)

    def __str__(self):
        if self.structure is not None:
            return f'<DataSet  - {self.structure.id}>'

        return '<DataSet - No Structure found>'

    def __unicode__(self):
        if self.structure is not None:
            return f'<DataSet  - {self.structure.id}>'

        return '<DataSet - No Structure found>'

    def __repr__(self):
        if self.structure is not None:
            return f'<DataSet  - {self.structure.id}>'

        return '<DataSet - No Structure found>'

    @property
    def dataflow(self) -> DataFlowDefinition:
        """Associates the DataFlowDefinition to the Dataset

        :class: `DataFlowDefinition`

        """
        return self._dataflow

    @dataflow.setter
    def dataflow(self, value: DataFlowDefinition):
        if isinstance(value, DataFlowDefinition) or value is None:
            self._dataflow = value
            if value is not None:
                if len(self.attached_attributes) > 0:
                    attached_attributes = self.attached_attributes.copy()
                    for k in attached_attributes.keys():
                        if k not in value.structure.dataset_attribute_codes:
                            del self._attached_attributes[k]

                    for k in value.structure.dataset_attribute_codes:
                        if k not in attached_attributes.keys():
                            raise ValueError(f'Missing attribute {k} '
                                             f'at a dataset level '
                                             f'(attached_attributes)')

                if ('OBS_VALUE' in self._data.columns and
                        value.structure.measure_code != 'OBS_VALUE'):
                    self._data = self._data.rename(
                        {'OBS_VALUE': value.structure.measure_code})
                self.dataset_attributes['setId'] = value.id
                self._structure = value
                self._structure = value.structure
                self._structure_type = "dataflow"
                self._unique_id = value.unique_id
        else:
            raise TypeError('dataflow must be a DataFlowDefinition')

    @property
    def structure(self) -> DataStructureDefinition:
        """Associates the DataStructureDefinition to the DataSet

        :class: `DataStructureDefinition`

        """
        if self._structure is None and self.dataflow is not None:
            return self.dataflow.structure
        return self._structure

    @structure.setter
    def structure(self, value: DataStructureDefinition):
        if not isinstance(value,
                          DataStructureDefinition) and value is not None:
            raise TypeError('structure must be a DataStructureDefinition')

        if self._dataflow is not None and value is not None:
            raise ValueError('dataflow property is not None')

        if value is not None:
            if len(self.attached_attributes) > 0:
                attached_attributes = self.attached_attributes.copy()
                for k in attached_attributes.keys():
                    if k not in value.dataset_attribute_codes:
                        del self._attached_attributes[k]

                for k in value.dataset_attribute_codes:
                    if k not in attached_attributes.keys():
                        raise ValueError(f'Missing attribute {k} at a '
                                         f'dataset level '
                                         f'(attached_attributes)')

            if ('OBS_VALUE' in self._data.columns and
                    value.measure_code != 'OBS_VALUE'):
                self._data = self._data.rename(
                    {'OBS_VALUE': value.measure_code})
            self.dataset_attributes['setId'] = value.id
            self._structure_type = "structure"
            self._unique_id = value.unique_id
        self._structure = value

    @property
    def dataset_attributes(self) -> dict:
        """Contains all the attributes from the DataSet class of the
        `Information Model <https://sdmx.org/wp-content/uploads/SDMX_2-1
        -1_SECTION_2_InformationModel_201108.pdf#page=85>`_

        :class: dict

        """
        return self._dataset_attributes

    @dataset_attributes.setter
    def dataset_attributes(self, value: dict):
        self._check_DA_keys(value)

    @property
    def attached_attributes(self) -> dict:
        """Contains all the attributes at a Dataset level with
        NoSpecifiedRelationship """
        return self._attached_attributes

    @attached_attributes.setter
    def attached_attributes(self, value: dict):
        if self.structure is not None:
            temp = value.copy()
            for k in temp.keys():
                if k not in self.structure.dataset_attribute_codes:
                    raise ValueError(f'{k} not in the attributes at dataset '
                                     f'level for DSD '
                                     f'{self.structure.unique_id}')

        self._attached_attributes = value

    @property
    def data(self) -> pd.DataFrame:
        """Pandas DataFrame that withholds all the data"""
        return self._data

    @data.setter
    def data(self, value):
        if value is None:
            self._data = pd.DataFrame()
        else:
            if isinstance(value, pd.DataFrame):
                temp = value.copy()
            else:
                temp = pd.DataFrame(value)
            attached_attributes = {}
            if self._structure is not None:
                for e in self.structure.dataset_attribute_codes:
                    if e in temp.keys():
                        if len(temp) > 0:
                            attached_attributes[e] = temp.loc[0, e]
                        del temp[e]
            self._data = temp
            if len(attached_attributes) > 0:
                for k, v in attached_attributes.items():
                    self.attached_attributes[k] = str(v)

    @property
    def dim_at_obs(self):
        """Extracts the dimensionAtObservation from the dataset_attributes"""
        return self.dataset_attributes.get('dimensionAtObservation')

    @property
    def unique_id(self):
        """Extracts the unique_id"""
        return self._unique_id

    @property
    def structure_type(self):
        """Extracts the structure_type"""
        return self._structure_type

    def read_csv(self, path_to_csv: str, **kwargs):
        """Loads the data from a CSV. Check the `Pandas read_csv docs
        <https://pandas.pydata.org/pandas-docs/stable/reference/api/pandas
        .read_csv.html>`_ Kwargs are supported

        :param path_to_csv: Path to CSV file
        :type path_to_csv: str

        """
        self._data = pd.read_csv(path_to_csv, **kwargs)

    def read_json(self, path_to_json: str, **kwargs):
        """Loads the data from a JSON. Check the
        `Pandas read_json docs
        <https://pandas.pydata.org/pandas-docs/stable/reference/api/pandas
        .read_json.html>`_. Kwargs are supported

        :param path_to_json: Path to JSON file
        :type path_to_json: str
        """
        self._data = pd.read_json(path_to_json, **kwargs)

    def read_excel(self, path_to_excel: str, **kwargs):
        """Loads the data from an Excel file. Check the `Pandas read_excel
        docs <https://pandas.pydata.org/pandas-docs/stable/reference/api
        /pandas.read_excel.html>`_. Kwargs are supported

        :param path_to_excel: Path to Excel file
        :type path_to_excel: str
        """
        self._data = pd.read_excel(path_to_excel, **kwargs)

    def to_csv(self, path_to_csv: str = None, **kwargs):
        """Parses the data to a CSV file. Kwargs are supported

        :param path_to_csv: Path to save as CSV file
        :type path_to_csv: str

        """
        return self.data.to_csv(path_to_csv, **kwargs)

    def to_json(self, path_to_json: str = None):
        """Parses the data using the JSON Specification from the library
        documentation

        :param path_to_json: Path to save as JSON file
        :type path_to_json: str

        """

        element = {'structureRef': {"code": self.structure.id,
                                    "version": self.structure.version,
                                    "agencyID": self.structure.agencyID}}
        if len(self.dataset_attributes) > 0:
            element['dataset_attributes'] = self.dataset_attributes

        if len(self.attached_attributes) > 0:
            element['attached_attributes'] = self.attached_attributes

        result = self.data.to_json(orient="records")
        element['data'] = json.loads(result).copy()
        if path_to_json is None:
            return element
        with open(path_to_json, 'w') as f:
            f.write(json.dumps(element, ensure_ascii=False, indent=2))

    def to_feather(self, path_to_feather: str, **kwargs):
        """Parses the data to an Apache Feather format. Kwargs are supported.

        :param path_to_feather: Path to Feather file
        :type path_to_feather: str

        """
        self.data.to_feather(path_to_feather, **kwargs)

    def structural_validation(self):
        """Performs a Structural Validation on the Data.

        :returns:
            A list of errors as defined in the Validation Page.

        """
        if self.data is None:
            raise ValueError('The dataset should contain data to perform '
                             'a structural validation')
        elif self.structure is None:
            raise ValueError('The dataset should contain a structure to '
                             'perform a structural validation')

        if not isinstance(self.data, DataFrame):
            raise ValueError(f'Data for dataset {self.structure.id} '
                             f'is not well formed')
        elif not isinstance(self.structure, DataStructureDefinition):
            raise TypeError('structure must be a DataStructureDefinition')

        return validate_data(self.data, self.structure)

    def to_sdmx_csv(self, version: int, output_path: str = None):

        """
        Converts a dataset to an SDMX CSV format

<<<<<<< HEAD
        :param output_path: The path where the resulting
                            SDMX CSV file will be saved
=======
        :param version: The SDMX-CSV version (1.2)
        :param output_path: The path where the resulting SDMX CSV file will be saved
>>>>>>> cf30811b

        :return: The SDMX CSV data as a string if no output path is provided
        """

        # Create a copy of the dataset
        df: pd.DataFrame = copy(self.data)

        # Add additional attributes to the dataset
        for k, v in self.attached_attributes.items():
            df[k] = v

        if version == 1:
            df.insert(0, 'DATAFLOW', self._unique_id)

        elif version == 2:
            # Insert two columns at the beginning of the data set
            df.insert(0, 'STRUCTURE', self._structure_type)
            df.insert(1, 'STRUCTURE_ID', self._unique_id)
        else:
            raise Exception('Invalid SDMX-CSV version.')

        # Convert the dataset into a csv file
        if output_path is not None:
            # Save the CSV file to the specified output path
            df.to_csv(output_path, index=False, header=True)

        # Return the SDMX CSV data as a string
        return df.to_csv(index=False, header=True)

    def fmr_validation(self, host: str = 'localhost',
                       port: int = 8080,
                       use_https: bool = False,
                       delimiter: str = 'comma',
                       max_retries: int = 10,
                       interval_time: float = 0.5
                       ):

        """
        Uploads data to FMR and performs validation

        :param host: The FMR instance host (default is 'localhost')
        :type host: str

        :param port: The FMR instance port (default is 8080)
        :type port: int

        :param use_https: A boolean indicating whether to use HTTPS
                          (default is False)
        :type use_https: bool

        :param delimiter: The delimiter used in the CSV file
                          (options: 'comma', 'semicolon', 'tab', 'space')
        :type delimiter: str

        :param max_retries: The maximum number of retries for checking
                            validation status (default is 10)
        :type max_retries: int

        :param interval_time: The interval time between retries in seconds
                              (default is 0.5)
        :type interval_time: int

        :return: The validation status if successful
        """
        csv_text = self.to_sdmx_csv()

        return validate_sdmx_csv_fmr(csv_text=csv_text,
                                     host=host,
                                     port=port,
                                     use_https=use_https,
                                     delimiter=delimiter,
                                     max_retries=max_retries,
                                     interval_time=interval_time)

    def set_dimension_at_observation(self, dim_at_obs):
        """Sets the dimensionAtObservation
            :param dim_at_obs: Dimension At Observation
            :type dim_at_obs: str
        """
        if (dim_at_obs in self.structure.dimension_codes or
                dim_at_obs == 'AllDimensions'):
            self.dataset_attributes['dimensionAtObservation'] = dim_at_obs
        else:
            raise ValueError(f'{dim_at_obs} is not a dimension '
                             f'of dataset {self.structure.id}')

    def _check_DA_keys(self, attributes: dict):
        """Inputs default values to the dataset_attributes in case they are
        missing

        :param attributes: A dictionary with dataset_attributes
        :type attributes: dict
        """
        keys = ["reportingBegin", "reportingEnd", "dataExtractionDate",
                "validFrom", "validTo", "publicationYear",
                "publicationPeriod", "action", "setId",
                "dimensionAtObservation"]

        for spared_key in attributes.keys():
            if spared_key not in keys:
                attributes.pop(spared_key)

        for k in keys:
            if k not in attributes.keys():
                if k == "dataExtractionDate":
                    attributes[k] = date.today()
                elif k == "action":
                    attributes[k] = "Replace"
                elif k == "setId":
                    if self.structure is not None:
                        attributes[k] = self.structure.id
                    elif self.dataflow is not None:
                        attributes[k] = self.dataflow.structure.id
                elif k == "dimensionAtObservation":
                    attributes[k] = "AllDimensions"
                else:
                    attributes[k] = None

        self._dataset_attributes = attributes.copy()

    def to_xml(self,
               message_type: MessageTypeEnum =
               MessageTypeEnum.StructureSpecificDataSet,
               output_path: str = '',
               header: Header = None,
               id_: str = 'test',
               test: str = 'true',
               prepared: datetime = None,
               sender: str = 'Unknown',
               receiver: str = 'Not_supplied',
               prettyprint=True):
        """Parses the data to SDMX-ML 2.1, specifying the Message_Type
        (StructureSpecific or Generic or Metadata)

        :param message_type: Format of the Message in SDMX-ML
        :type message_type: MessageTypeEnum

        :param output_path: Path to save the file, defaults to ''
        :type output_path: str

        :param prettyprint: Saves the file formatted to be human-readable
        :type prettyprint: bool

        :param header: Header to be written, defaults to None
        :type header: Header

        .. important::

            If the header argument is not None, rest of the below arguments
            will not be used

        :param id_: ID of the Header, defaults to 'test'
        :type id_: str

        :param test: Mark as test file, defaults to 'true'
        :type test: str

        :param prepared: Datetime of the preparation of the Message, \
        defaults to current date and time
        :type prepared: datetime

        :param sender: ID of the Sender, defaults to 'Unknown'
        :type sender: str

        :param receiver: ID of the Receiver, defaults to 'Not_supplied'
        :type receiver: str

        :returns: StringIO object, if outputPath is ''
        """

        if prepared is None:
            prepared = datetime.now()

        if output_path == '':
            return writer(path=output_path, type_=message_type, payload=self,
                          id_=id_, test=test, header=header,
                          prepared=prepared, sender=sender, receiver=receiver)
        writer(path=output_path, type_=message_type, payload=self, id_=id_,
               test=test, header=header,
               prepared=prepared, sender=sender, receiver=receiver,
               prettyprint=prettyprint)<|MERGE_RESOLUTION|>--- conflicted
+++ resolved
@@ -374,13 +374,9 @@
         """
         Converts a dataset to an SDMX CSV format
 
-<<<<<<< HEAD
+        :param version: The SDMX-CSV version (1.2)
         :param output_path: The path where the resulting
                             SDMX CSV file will be saved
-=======
-        :param version: The SDMX-CSV version (1.2)
-        :param output_path: The path where the resulting SDMX CSV file will be saved
->>>>>>> cf30811b
 
         :return: The SDMX CSV data as a string if no output path is provided
         """
