--- conflicted
+++ resolved
@@ -40,27 +40,8 @@
             if not os.path.isfile(infile):
                 raise ValueError(f"File not found: {infile}")
             try:
-<<<<<<< HEAD
-                response = requests.get(infile)
-                if response.status_code == 400:
-                    raise requests.ConnectionError(
-                        f'Invalid URL. Response from server: {response.text}')
-                infile = io.TextIOWrapper(BytesIO(response.content),
-                                          encoding='utf-8',
-                                          errors="replace").read()
-            except requests.ConnectionError:
-                raise requests.ConnectionError('Invalid URL. '
-                                               'No response from server')
-        elif len(infile) > 10 and "<?" in infile[:10] and "xml" in infile[:10]:
-            pass
-        elif '/' in infile or '\\' in infile:
-            try:
-                infile = os.path.join(infile)
-                with open(infile, "r", encoding='utf-8',
-=======
                 with open(infile, "r",
                           encoding='utf-8',
->>>>>>> 7690508c
                           errors='replace') as f:
                     infile = f.read()
             except AttributeError:
