import io
import os
from io import BytesIO

import requests
import validators
from lxml import etree
from lxml.etree import DocumentInvalid

pathToSchema = 'schemas/SDMXMessage.xsd'

<<<<<<< HEAD

=======
>>>>>>> 14a0bec9
def process_string_to_read(infile: str):
    if isinstance(infile, str):
        if validators.url(infile):
            try:
                response = requests.get(infile)
                if response.status_code == 400:
                    raise requests.ConnectionError(
                        f'Invalid URL. Response from server: {response.text}')
                infile = io.TextIOWrapper(BytesIO(response.content),
                                          encoding='UTF-8',
                                          errors="replace").read()
            except requests.ConnectionError:
                raise requests.ConnectionError('Invalid URL. '
                                               'No response from server')
        elif '/' in infile or '\\' in infile:
            try:
                infile = os.path.join(infile)
                with open(infile, "r", errors='replace',
                          encoding="UTF-8") as f:
                    infile = f.read()
            except AttributeError:
                pass
        else:
            raise ValueError(f'Unable to parse {infile}')
    elif isinstance(infile, os.PathLike):
        try:
            infile = os.path.join(infile)
            with open(infile, "r", errors='replace',
                      encoding="UTF-8") as f:
                infile = f.read()
        except AttributeError:
            pass
    elif isinstance(infile, BytesIO):
        infile = io.TextIOWrapper(infile,
                                  encoding='UTF-8',
                                  errors="replace").read()

    if infile[0] != '<' and infile[3] == '<':
        infile = infile[3:]
    return infile


def validate_doc(infile):
    # Use the lxml ElementTree compatible parser so that, e.g.,
    #   we ignore comments.
    try:
        parser = etree.ETCompatXMLParser()
    except AttributeError:
        # fallback to xml.etree
        parser = etree.XMLParser()

    base_path = os.path.dirname(os.path.dirname(__file__))
    schema = os.path.join(base_path, pathToSchema)
    xmlschema_doc = etree.parse(schema)
    xmlschema = etree.XMLSchema(xmlschema_doc)

    if isinstance(infile, str):
        infile = BytesIO(bytes(infile, "UTF_8"))

    doc = etree.parse(infile, parser=parser)

    if not xmlschema.validate(doc):
        try:
            xmlschema.assertValid(doc)
        except DocumentInvalid as e:
            if len(e.args) == 1 and \
                    'xsi:type' in e.args[0] or \
                    'abstract' in e.args[0]:
                pass
            else:
                raise e


def cast(typ, value):
    if typ is None or value is None:
        return value
    return typ(value)<|MERGE_RESOLUTION|>--- conflicted
+++ resolved
@@ -9,10 +9,6 @@
 
 pathToSchema = 'schemas/SDMXMessage.xsd'
 
-<<<<<<< HEAD
-
-=======
->>>>>>> 14a0bec9
 def process_string_to_read(infile: str):
     if isinstance(infile, str):
         if validators.url(infile):
