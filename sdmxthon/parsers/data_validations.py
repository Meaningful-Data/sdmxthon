import re
from datetime import datetime

import numpy as np
import pandas as pd
from pandas import DataFrame

from sdmxthon.model.definitions import DataStructureDefinition

error_level_facets = 'WARNING'


def get_codelist_values(dsd: DataStructureDefinition) -> dict:
    data = {}

    if dsd.dimension_descriptor.components is not None:

        for element in dsd.dimension_descriptor.components.values():
            if (element.representation is not None and
                    element.representation.codelist is not None and
                    not isinstance(element.representation.codelist, str)):
                data[element.id] = list(element.representation.codelist.
                                        items.keys())

    if (dsd.attribute_descriptor is not None and
            dsd.attribute_descriptor.components is not None):
        for record in dsd.attribute_descriptor.components.values():
            if (record.representation is not None and
                    record.representation.codelist is not None and
                    not isinstance(record.representation.codelist, str)):
                data[record.id] = list(record.representation.codelist.
                                       items.keys())

    return data


def get_mandatory_attributes(dsd: DataStructureDefinition) -> list:
    data = []

    if (dsd.attribute_descriptor is None or
            dsd.attribute_descriptor.components is None):
        return []

    for record in dsd.attribute_descriptor.components.values():
        if (record.related_to is not None and
                record.assignment_status == "Mandatory"):
            data.append(record.id)

    return data


def validate_data(data: DataFrame, dsd: DataStructureDefinition):
    """
        Data validations stands for the next schema:

        .. list-table:: Data validations
            :widths: 20 80
            :header-rows: 1

            * - Code
              - Description
            * - SS01
              - Check if all dimensions of the DSD exist in the dataframe
            * - SS02
              - Check if the measure code exists in the dataframe
            * - SS03
              - Check if all mandatory attributes exist in the dataframe
            * - SS04
              - Check if an attribute/dimension value that is associated \
                to a Codelist is valid
            * - SS05
              - Check that all dimensions have values for every record of a \
                dataframe
            * - SS06
              - Check that all mandatory attributes have values for every \
                record of a dataset
            * - SS07
              - Check if two datapoints have the same values
            * - SS08
              - Check that the value inputted is compliant with Facets \
                for the referred Representation
            * - SS09
              - Check if the value is compliant with the desired Time Format
            * - SS10
              - Check if an attribute/dimension value associated to a \
                Cube Region Constraint is valid
            * - SS11
              - Check if each row is compliant with the Series Constraints
    """

    mandatory = get_mandatory_attributes(dsd)
    codelist_values = get_codelist_values(dsd)

    errors = []

    faceted, types = dsd._facet_type

    cubes, series_const = dsd._format_constraints

    process_measure_errors(dsd, data, errors, faceted, types)

    grouping_keys = []

    all_codes = dsd.dimension_codes + dsd.attribute_codes

    for k in dsd.dataset_attribute_codes:
        if k in all_codes:
            all_codes.remove(k)

    man_codes = dsd.dimension_codes + mandatory

    for k in all_codes:
        if k not in data.keys() or data[k].isnull().values.all():
            if k in mandatory:
                errors.append(
                    {'Code': 'SS03', 'ErrorLevel': 'CRITICAL',
                     'Component': f'{k}', 'Type': 'Attribute', 'Rows': None,
                     'Message': f'Missing {k}'})
            elif k in dsd.dimension_codes:
                errors.append(
                    {'Code': 'SS01', 'ErrorLevel': 'CRITICAL',
                     'Component': f'{k}', 'Type': 'Dimension', 'Rows': None,
                     'Message': f'Missing {k}'})
            continue
        else:
            process_errors_by_column(data, dsd, errors, k, man_codes,
                                     grouping_keys,
                                     faceted, types, codelist_values, cubes)

    if len(series_const) > 0:
        error_SS11(data, series_const, errors)

    if len(grouping_keys) > 0:
        duplicated = data[data.duplicated(subset=grouping_keys, keep=False)]
        if len(duplicated) > 0:
<<<<<<< HEAD
            indexes = list(duplicated.index)
            duplicated_dict = duplicated.to_dict(orient="records")
            rows = dict(zip(indexes, duplicated_dict))
            duplicated.groupby(by=grouping_keys).apply(
                lambda x: create_error_SS07(x, rows, errors, grouping_keys)
            )
            del indexes
            del duplicated_dict
            del rows
=======
            duplicated.groupby(by=grouping_keys).apply(
                lambda x: create_error_SS07(x, errors, grouping_keys)
            )
>>>>>>> 66810219
        del duplicated

    return errors


# Time validations

# Monthly
regex_monthly = r'(19|[2-9][0-9])\d{2}(-(0[1-9]|1[012]))?'
match_monthly = re.compile(regex_monthly)

# Duration
regex_duration = r'(-?)P(?=.)((\d+)Y)?((\d+)M)?((\d+)D)?(T(?=.)((\d+)H)?((' \
                 r'\d+)M)?(\d*(\.\d+)?S)?)? '
match_duration = re.compile(regex_duration)

# semester, quarter and trimester
regex_specials = r'(19|[2-9][0-9])\d{2}-(A[1]|S[1-2]|Q[1-4]|T[' \
                 r'1-3]|M(0[1-9]|1[012])|W(5[0-3]|[1-4][0-9]|[' \
                 r'1-9])|D((00[1-9]|0[1-9][0-9])?|[12][0-9][0-9]|3[' \
                 r'0-5][0-9]|36[0-5]))'
match_specials = re.compile(regex_specials)

# Dictionaries

time_periods = ['ObservationalTimePeriod', 'ReportingTimePeriod',
                'GregorianTimePeriod', 'BasicTimePeriod', "StandardTimePeriod"]

gregorian_periods = {'GregorianDay': "%Y-%m-%d", 'GregorianYearMonth': "%Y-%m",
                     'GregorianYear': "%Y"}

reporting_periods = {'ReportingYear': "A[1]", 'ReportingSemester': "S[1-2]",
                     'ReportingTrimester': "T[1-3]",
                     'ReportingQuarter': "Q[1-4]",
                     "ReportingMonth": "M(0[1-9]|1[012])",
                     "ReportingWeek": "W(5[0-3]|[1-4][0-9]|[1-9])",
                     "ReportingDay": "D((00[1-9]|0[1-9][0-9])?"
                                     "|[12][0-9][0-9]|3[0-5][0-9]|36[0-5])"
                     }


def check_date(e, format_: str):
    try:
        res = datetime.strptime(e, format_)
        if not 1900 < res.year <= 9999:
            return False
    except ValueError:
        return False

    return True


def check_reporting(e, format_):
    # Matching semester, quarter and trimester
    match_reporting = re.compile(format_)

    try:
        res = match_reporting.fullmatch(e)
        if not res:
            return False
    except (TypeError, ValueError):
        return False
    return True
<<<<<<< HEAD


def validate_daily_iso(dt_str, type_):
    # Matching daily and iso format
    duration = ""
    control_changed = False
    if ((type_ == "ObservationalTimePeriod" or
         type_ == "StandardTimePeriod" or
         type_ == "BasicTimePeriod") and '/' in dt_str):
        duration = dt_str.split('/', maxsplit=1)[1]
        dt_str = dt_str.split('/', maxsplit=1)[0]

=======


def validate_daily_iso(dt_str, type_):
    # Matching daily and iso format
    duration = ""
    control_changed = False
    if ((type_ == "ObservationalTimePeriod" or
         type_ == "StandardTimePeriod" or
         type_ == "BasicTimePeriod") and '/' in dt_str):
        duration = dt_str.split('/', maxsplit=1)[1]
        dt_str = dt_str.split('/', maxsplit=1)[0]

>>>>>>> 66810219
        # Matching duration
        try:
            res = match_duration.fullmatch(duration)
            if not res:
                dt_str += '/' + duration
                return False
        except (TypeError, ValueError):
            dt_str += '/' + duration
            return False
        control_changed = True
    try:
        res = match_specials.fullmatch(dt_str)
        if res:
            return True
    except (TypeError, ValueError):
        return False

    try:
        res = datetime.strptime(dt_str, '%Y-%m-%d')
        if res:
            return True
    except (TypeError, ValueError):
        return False

    try:
        res = datetime.fromisoformat(dt_str)
        if not 1900 < res.year <= 9999:
            if control_changed:
                dt_str += '/' + duration
            return False
    except (TypeError, ValueError):
        if control_changed:
            dt_str += '/' + duration
        return False
    if control_changed:
        dt_str += '/' + duration


def process_global_time_format(dt_str, type_):
    control_special = False
    for letter in ['A', 'Q', 'W', 'D']:
        if letter in dt_str:
            control_special = True

    if 'M' in dt_str and ':' not in dt_str:
        control_special = True

    if control_special:
        return process_special_time_format(dt_str)

    return process_common_time_format(dt_str, type_)


def process_common_time_format(dt_str, type_):
    # Matching year and monthly
    try:
        res = match_monthly.fullmatch(dt_str)
        if res:
            return True
    except (TypeError, ValueError):
        return False

    # Checks for datetime string in GregorianTimePeriod type
    if 'T' in dt_str and type_ == "GregorianTimePeriod":
        return False

    return validate_daily_iso(dt_str, type_)


def process_special_time_format(dt_str):
    try:
        res = match_specials.fullmatch(dt_str)
        return bool(res)
    except (TypeError, ValueError):
        return False
<<<<<<< HEAD
=======


def time_period_valid(dt_str: str, type_: str):
    """Validates any time period"""

    if type_ in ["ObservationalTimePeriod", "StandardTimePeriod"]:
        return process_global_time_format(dt_str, type_)
    if type_ in ["GregorianTimePeriod", "BasicTimePeriod"]:
        return process_common_time_format(dt_str, type_)

    return process_special_time_format(dt_str)


def error_SS09(k, time_types, data_column, errors, role):
    if time_types[k] in time_periods:
        create_error_SS09(data_column, time_types[k], time_types[k], k,
                          role, errors, time_period_valid)
    elif time_types[k] in gregorian_periods:
        format_ = gregorian_periods[time_types[k]]
        create_error_SS09(data_column, format_, time_types[k], k,
                          role, errors, check_date)

    elif time_types[k] in reporting_periods:
>>>>>>> 66810219

        format_ = r'(19|[2-9][0-9])\d{2}-' + reporting_periods[time_types[k]]

        create_error_SS09(data_column, format_, time_types[k], k,
                          role, errors, time_period_valid)

    elif time_types[k].lower() == "datetime" or time_types[k] == "TimeRange":
        for e in data_column:
            invalid_date = False
            duration = ""
            control_changed = False
            if time_types[k] == "TimeRange" and '/' not in e:
                invalid_date = True
            elif time_types[k] == "TimeRange":
                duration = e.split('/', maxsplit=1)[1]
                e = e.split('/', maxsplit=1)[0]

                try:
                    res = match_duration.fullmatch(duration)
                    if not res:
                        invalid_date = True
                except (TypeError, ValueError):
                    invalid_date = True
                duration = '/' + duration
                control_changed = True

            try:
                res = datetime.fromisoformat(e)
                if not 1900 < res.year <= 9999:
                    invalid_date = True
            except (TypeError, ValueError):
                invalid_date = True

            if invalid_date:
                errors.append(
                    {'Code': 'SS09', 'ErrorLevel': "CRITICAL",
                     'Component': f'{k}',
                     'Type': f'{role}',
                     'Rows': None,
                     'Message': f'Value {e + duration} not compliant '
                                f'with type : {time_types[k]}'})
            if control_changed:
                e += duration

<<<<<<< HEAD
def time_period_valid(dt_str: str, type_: str):
    """Validates any time period"""

    if type_ in ["ObservationalTimePeriod", "StandardTimePeriod"]:
        return process_global_time_format(dt_str, type_)
    if type_ in ["GregorianTimePeriod", "BasicTimePeriod"]:
        return process_common_time_format(dt_str, type_)

    return process_special_time_format(dt_str)


def error_SS09(k, time_types, data_column, errors, role):
    if time_types[k] in time_periods:
        create_error_SS09(data_column, time_types[k], time_types[k], k,
                          role, errors, time_period_valid)
    elif time_types[k] in gregorian_periods:
        format_ = gregorian_periods[time_types[k]]
        create_error_SS09(data_column, format_, time_types[k], k,
                          role, errors, check_date)

    elif time_types[k] in reporting_periods:

        format_ = r'(19|[2-9][0-9])\d{2}-' + reporting_periods[time_types[k]]

        create_error_SS09(data_column, format_, time_types[k], k,
                          role, errors, time_period_valid)

    elif time_types[k].lower() == "datetime" or time_types[k] == "TimeRange":
        for e in data_column:
            invalid_date = False
            duration = ""
            control_changed = False
            if time_types[k] == "TimeRange" and '/' not in e:
                invalid_date = True
            elif time_types[k] == "TimeRange":
                duration = e.split('/', maxsplit=1)[1]
                e = e.split('/', maxsplit=1)[0]

                try:
                    res = match_duration.fullmatch(duration)
                    if not res:
                        invalid_date = True
                except (TypeError, ValueError):
                    invalid_date = True
                duration = '/' + duration
                control_changed = True

            try:
                res = datetime.fromisoformat(e)
                if not 1900 < res.year <= 9999:
                    invalid_date = True
            except (TypeError, ValueError):
                invalid_date = True

            if invalid_date:
                errors.append(
                    {'Code': 'SS09', 'ErrorLevel': "CRITICAL",
                     'Component': f'{k}',
                     'Type': f'{role}',
                     'Rows': None,
                     'Message': f'Value {e + duration} not compliant '
                                f'with type : {time_types[k]}'})
            if control_changed:
                e += duration

=======
>>>>>>> 66810219

# Facets
def trunc_dec(x):
    return x.rstrip('0').rstrip('.') if '.' in x else x


def check_sequence(data_column, errors, key, type_, start, interval, end):
    data_column = np.sort(data_column)
    control = True
    if int(data_column[0]) < start:
        control = False
        values = data_column[data_column < start].tolist()
        if len(values) > 0:
            for v in values:
                errors.append(
                    {'Code': 'SS08', 'ErrorLevel': error_level_facets,
                     'Component': f'{key}', 'Type': f'{type_}',
                     'Rows': None,
                     'Message': f'Value {v} not compliant '
                                f'with startValue : {start}'})

    if end is not None and int(data_column[-1]) > end:
        control = False
        values = data_column[data_column > end].tolist()
        if len(values) > 0:
            for v in values:
                errors.append(
                    {'Code': 'SS08', 'ErrorLevel': error_level_facets,
                     'Component': f'{key}', 'Type': f'{type_}',
                     'Rows': None,
                     'Message': f'Value {v} not compliant '
                                f'with endValue : {end}'})

    if control:
        values = data_column[(data_column - start) % interval != 0]
        if len(values) > 0:
            for v in values:
                if end is not None:
                    errors.append(
                        {'Code': 'SS08', 'ErrorLevel': error_level_facets,
                         'Component': f'{key}',
                         'Type': f'{type_}',
                         'Rows': None,
                         'Message': f'Value {v} in {key} not compliant '
                                    f'with sequence : {start}-{end} '
                                    f'(interval: {interval})'})
                else:
                    errors.append(
                        {'Code': 'SS08', 'ErrorLevel': error_level_facets,
                         'Component': f'{key}',
                         'Type': f'{type_}',
                         'Rows': None,
                         'Message': f'Value {v} in {key} '
                                    f'not compliant with sequence : '
                                    f'{start}-infinite '
                                    f'(interval: {interval})'})


def check_num_facets(facets, data_column, key, type_):
    errors = []
    is_sequence = None
    start = None
    end = None
    interval = None
    for f in facets:
        values = []
        if f.facet_type == 'maxLength' or f.facet_type == 'minLength':
            temp = data_column.astype('str')
            temp = temp[np.isin(temp, ['nan', 'None'], invert=True)]
            format_temp = np.vectorize(trunc_dec)
            length_checker = np.vectorize(len)
            arr_len = length_checker(format_temp(temp))
            if f.facet_type == 'maxLength':
                max_ = int(f.facet_value)
                values = temp[arr_len > max_]
            else:
                min_ = int(f.facet_value)
                values = temp[arr_len < min_]

        elif f.facet_type == 'maxValue':
            max_ = int(f.facet_value)
            values = data_column[data_column > max_]
        elif f.facet_type == 'minValue':
            min_ = int(f.facet_value)
            values = data_column[data_column < min_]
        elif f.facet_type == 'isSequence':
            if f.facet_value.upper() == 'TRUE':
                is_sequence = True
        elif f.facet_type == 'startValue':
            start = int(f.facet_value)
        elif f.facet_type == 'endValue':
            end = int(f.facet_value)
        elif f.facet_type == 'interval':
            interval = int(f.facet_value)
        else:
            continue

        if len(values) > 0:
            for v in values:
                errors.append(
                    {'Code': 'SS08', 'ErrorLevel': error_level_facets,
                     'Component': f'{key}', 'Type': f'{type_}',
                     'Rows': None,
                     'Message': f'Value {v} not compliant with '
                                f'{f.facet_type} : {f.facet_value}'})

    if is_sequence is not None and start is not None and interval is not None:
        check_sequence(data_column, errors, key, type_, start, interval, end)

    return errors


def check_str_facets(facets, data_column, key, type_):
    data_column = data_column[
        np.isin(data_column, ['nan', 'None'], invert=True)].astype('str')

    error_level = 'WARNING'
    errors = []

    for f in facets:
        if f.facet_type == 'maxLength' or f.facet_type == 'maxValue':
            max_ = int(f.facet_value)
            if f.facet_type == 'maxLength':
                length_checker = np.vectorize(len)
                arr_len = length_checker(data_column)
                values = data_column[arr_len > max_]
            else:
                values = data_column[int(data_column) > max_]
        elif f.facet_type == 'minLength' or f.facet_type == 'minValue':
            min_ = int(f.facet_value)
            if f.facet_type == 'minLength':
                length_checker = np.vectorize(len)
                arr_len = length_checker(data_column)
                values = data_column[arr_len < min_]
            else:
                values = data_column[int(data_column) < min_]

        elif f.facet_type == 'pattern':
            r = re.compile(str(f.facet_value))
            vec = np.vectorize(lambda x: bool(not r.fullmatch(x)))
            values = data_column[vec(data_column)]
        else:
            continue

        if len(values) > 0:
            for v in values:
                errors.append({'Code': 'SS08', 'ErrorLevel': error_level,
                               'Component': f'{key}', 'Type': f'{type_}',
                               'Rows': None,
                               'Message': f'Value {v} not compliant with '
                                          f'{f.facet_type} : {f.facet_value}'})
    return errors


# Processing errors

def process_measure_errors(dsd, data, errors, faceted, types):
    mc = dsd.measure_code
    type_ = 'Measure'

    if mc not in data.keys() or data[mc].isnull().values.all():
        errors.append(
            {'Code': 'SS02', 'ErrorLevel': 'CRITICAL', 'Component': f'{mc}',
             'Type': f'{type_}', 'Rows': None,
             'Message': f'Missing {mc}'})
    elif data[mc].isnull().values.any():
        if 'OBS_STATUS' in data.keys():

            rows = data[
                (data[mc].isna()) & (data['OBS_STATUS'] != 'M')].to_dict(
                'records')
            if len(rows) > 0:
                errors.append({'Code': 'SS02', 'ErrorLevel': 'CRITICAL',
                               'Component': f'{mc}', 'Type': f'{type_}',
                               'Rows': rows.copy(),
                               'Message': f'Missing value in '
                                          f'{type_.lower()} {mc}'})
        else:
            rows = data[data[mc].isna()].to_dict('records')
            if len(rows) > 0:
                errors.append({'Code': 'SS02', 'ErrorLevel': 'CRITICAL',
                               'Component': f'{mc}', 'Type': f'{type_}',
                               'Rows': rows.copy(),
                               'Message': f'Missing value in '
                                          f'{type_.lower()} {mc}'})

    if mc in data.keys() and mc in faceted:
        facets = faceted[mc]
        try:
            data_column = data[mc].astype('float64')
            errors += check_num_facets(facets, data_column, mc, type_)
        except (TypeError, ValueError):
            data_column = data[mc].astype('str')
            errors += check_str_facets(facets, data_column, mc, type_)

        del data_column
<<<<<<< HEAD


def process_errors_by_column(data, dsd, errors, k, man_codes, grouping_keys,
                             faceted, types, codelist_values, cubes):
    is_numeric = False

    data_column = data[k].unique().astype('str')

=======


def process_errors_by_column(data, dsd, errors, k, man_codes, grouping_keys,
                             faceted, types, codelist_values, cubes):
    is_numeric = False

    data_column = data[k].unique().astype('str')

>>>>>>> 66810219
    if 'TimePeriod' not in types[k]:
        try:
            data_column = data_column.astype('float64')
            is_numeric = True
        except (TypeError, ValueError):
            pass

    if k in dsd.attribute_codes:
        role = 'Attribute'
        code = 'SS06'
    else:
        grouping_keys.append(k)
        role = 'Dimension'
        code = 'SS05'

    if k in man_codes:
        control = False
        if is_numeric:
            if np.isnan(np.sum(data_column)):
                control = True
        else:
            if 'nan' in data_column:
                control = True
        if control:
            pos = data[(data[k] == 'nan') | (data[k] == '') |
                       (data[k].isnull())].index.values
            rows = data.iloc[pos, :].to_dict('records')
            errors.append({'Code': code, 'ErrorLevel': 'CRITICAL',
                           'Component': f'{k}', 'Type': f'{role}',
                           'Rows': rows.copy(),
                           'Message': f'Missing value in '
                                      f'{role.lower()} {k}'})

    if k in types:
        error_SS09(k, types, data_column, errors, role)

    if k in faceted:
        facets = faceted[k]
        if is_numeric:
            errors += check_num_facets(facets, data_column, k, role)
        else:
            errors += check_str_facets(facets, data_column, k, role)

    if is_numeric:
        data_column = data_column.astype('str')
        format_temp = np.vectorize(trunc_dec)
        data_column = format_temp(data_column)

    if k in cubes.keys():
        code = 'SS10'
        values = data_column[
            np.isin(data_column, list(cubes[k]), invert=True)]
        if len(values) > 0:
            create_error_SS10_SS04(values, code, role, k, errors)

    elif k in codelist_values.keys():
        code = 'SS04'
        values = data_column[
            np.isin(data_column, codelist_values[k], invert=True)]
        if len(values) > 0:
            create_error_SS10_SS04(values, code, role, k, errors)


def create_error_SS10_SS04(values, code, role, k, errors):
    values = values[
        np.isin(values, ['nan', 'None', np.nan], invert=True)]
    for v in values:
        errors.append({'Code': code, 'ErrorLevel': 'CRITICAL',
                       'Component': f'{k}', 'Type': f'{role}',
                       'Rows': None,
                       'Message': f'Wrong value {v} for '
                                  f'{role.lower()} {k}'})


<<<<<<< HEAD
def format_row(row, grouping_keys):
    string = ''
    for k in grouping_keys:
        string += f' ( {str(k)} : ' \
                  f'{str(row[k]) if str(row[k]) != "nan" else ""} ) '
    return string


def create_error_SS07(x, rows, errors, grouping_keys):
    elems = [rows[k] for k in list(x.index)]
=======
def format_row(row):
    string = ''
    for k, v in row.items():
        string += f' ( {str(k)} : {str(v) if str(v) != "nan" else ""} ) '
    return string


def create_error_SS07(x, errors, grouping_keys):
>>>>>>> 66810219
    errors.append({'Code': 'SS07',
                   'ErrorLevel': 'WARNING',
                   'Component': 'Duplicated',
                   'Type': 'Datapoint',
<<<<<<< HEAD
                   'Rows': elems,
                   'Message': f'Duplicated datapoint '
                              f'{format_row(elems[0], grouping_keys)}'
=======
                   'Rows': x.to_dict(orient="records").copy(),
                   'Message': f'Duplicated datapoint '
                              f'{format_row(x.loc[0, grouping_keys])}'
>>>>>>> 66810219
                   })


def create_error_SS09(data_column, format_, time_type, comp, role, errors,
                      func):
    for e in data_column:
        if not func(e, format_):
            errors.append(
                {'Code': 'SS09', 'ErrorLevel': "CRITICAL",
                 'Component': f'{comp}',
                 'Type': f'{role}',
                 'Rows': None,
                 'Message': f'Value {e} not compliant with '
                            f'type : {time_type}'})


def error_SS11(data, series_const, errors):
    lookup = pd.DataFrame(series_const).drop_duplicates() \
        .reset_index(drop=True)
    all_columns = lookup.columns.tolist()

    result = all(elem in data.columns.tolist() for elem in all_columns)

    if result:
        columns = lookup.columns[lookup.isna().any()].tolist()

        lookup['membership_series_const'] = True

        dict_wild = {}

        for e in columns:
            dict_wild[e] = lookup[lookup[e].isna()]
            dict_wild[e].pop(e)

        res = data[all_columns].merge(lookup, how="left")

        for k in dict_wild:
            res.update(data[all_columns].merge(dict_wild[k], how="left"),
                       overwrite=False)

        indexes = res[res['membership_series_const'].isna()].index.tolist()

        del res
        del dict_wild
        del lookup
        del all_columns

        if len(indexes) > 0:
            rows = data.loc[indexes, :].to_dict('records')
            errors.append({'Code': 'SS11',
                           'ErrorLevel': 'WARNING',
                           'Component': 'Series',
                           'Type': 'Constraint',
                           'Rows': rows.copy(),
                           'Message': 'Found disallowed rows'
                           })
            del rows
    else:
        del lookup
        del all_columns<|MERGE_RESOLUTION|>--- conflicted
+++ resolved
@@ -133,7 +133,6 @@
     if len(grouping_keys) > 0:
         duplicated = data[data.duplicated(subset=grouping_keys, keep=False)]
         if len(duplicated) > 0:
-<<<<<<< HEAD
             indexes = list(duplicated.index)
             duplicated_dict = duplicated.to_dict(orient="records")
             rows = dict(zip(indexes, duplicated_dict))
@@ -143,11 +142,6 @@
             del indexes
             del duplicated_dict
             del rows
-=======
-            duplicated.groupby(by=grouping_keys).apply(
-                lambda x: create_error_SS07(x, errors, grouping_keys)
-            )
->>>>>>> 66810219
         del duplicated
 
     return errors
@@ -211,7 +205,6 @@
     except (TypeError, ValueError):
         return False
     return True
-<<<<<<< HEAD
 
 
 def validate_daily_iso(dt_str, type_):
@@ -224,20 +217,6 @@
         duration = dt_str.split('/', maxsplit=1)[1]
         dt_str = dt_str.split('/', maxsplit=1)[0]
 
-=======
-
-
-def validate_daily_iso(dt_str, type_):
-    # Matching daily and iso format
-    duration = ""
-    control_changed = False
-    if ((type_ == "ObservationalTimePeriod" or
-         type_ == "StandardTimePeriod" or
-         type_ == "BasicTimePeriod") and '/' in dt_str):
-        duration = dt_str.split('/', maxsplit=1)[1]
-        dt_str = dt_str.split('/', maxsplit=1)[0]
-
->>>>>>> 66810219
         # Matching duration
         try:
             res = match_duration.fullmatch(duration)
@@ -313,8 +292,6 @@
         return bool(res)
     except (TypeError, ValueError):
         return False
-<<<<<<< HEAD
-=======
 
 
 def time_period_valid(dt_str: str, type_: str):
@@ -338,7 +315,6 @@
                           role, errors, check_date)
 
     elif time_types[k] in reporting_periods:
->>>>>>> 66810219
 
         format_ = r'(19|[2-9][0-9])\d{2}-' + reporting_periods[time_types[k]]
 
@@ -383,74 +359,6 @@
             if control_changed:
                 e += duration
 
-<<<<<<< HEAD
-def time_period_valid(dt_str: str, type_: str):
-    """Validates any time period"""
-
-    if type_ in ["ObservationalTimePeriod", "StandardTimePeriod"]:
-        return process_global_time_format(dt_str, type_)
-    if type_ in ["GregorianTimePeriod", "BasicTimePeriod"]:
-        return process_common_time_format(dt_str, type_)
-
-    return process_special_time_format(dt_str)
-
-
-def error_SS09(k, time_types, data_column, errors, role):
-    if time_types[k] in time_periods:
-        create_error_SS09(data_column, time_types[k], time_types[k], k,
-                          role, errors, time_period_valid)
-    elif time_types[k] in gregorian_periods:
-        format_ = gregorian_periods[time_types[k]]
-        create_error_SS09(data_column, format_, time_types[k], k,
-                          role, errors, check_date)
-
-    elif time_types[k] in reporting_periods:
-
-        format_ = r'(19|[2-9][0-9])\d{2}-' + reporting_periods[time_types[k]]
-
-        create_error_SS09(data_column, format_, time_types[k], k,
-                          role, errors, time_period_valid)
-
-    elif time_types[k].lower() == "datetime" or time_types[k] == "TimeRange":
-        for e in data_column:
-            invalid_date = False
-            duration = ""
-            control_changed = False
-            if time_types[k] == "TimeRange" and '/' not in e:
-                invalid_date = True
-            elif time_types[k] == "TimeRange":
-                duration = e.split('/', maxsplit=1)[1]
-                e = e.split('/', maxsplit=1)[0]
-
-                try:
-                    res = match_duration.fullmatch(duration)
-                    if not res:
-                        invalid_date = True
-                except (TypeError, ValueError):
-                    invalid_date = True
-                duration = '/' + duration
-                control_changed = True
-
-            try:
-                res = datetime.fromisoformat(e)
-                if not 1900 < res.year <= 9999:
-                    invalid_date = True
-            except (TypeError, ValueError):
-                invalid_date = True
-
-            if invalid_date:
-                errors.append(
-                    {'Code': 'SS09', 'ErrorLevel': "CRITICAL",
-                     'Component': f'{k}',
-                     'Type': f'{role}',
-                     'Rows': None,
-                     'Message': f'Value {e + duration} not compliant '
-                                f'with type : {time_types[k]}'})
-            if control_changed:
-                e += duration
-
-=======
->>>>>>> 66810219
 
 # Facets
 def trunc_dec(x):
@@ -647,7 +555,6 @@
             errors += check_str_facets(facets, data_column, mc, type_)
 
         del data_column
-<<<<<<< HEAD
 
 
 def process_errors_by_column(data, dsd, errors, k, man_codes, grouping_keys,
@@ -656,16 +563,6 @@
 
     data_column = data[k].unique().astype('str')
 
-=======
-
-
-def process_errors_by_column(data, dsd, errors, k, man_codes, grouping_keys,
-                             faceted, types, codelist_values, cubes):
-    is_numeric = False
-
-    data_column = data[k].unique().astype('str')
-
->>>>>>> 66810219
     if 'TimePeriod' not in types[k]:
         try:
             data_column = data_column.astype('float64')
@@ -739,8 +636,7 @@
                        'Message': f'Wrong value {v} for '
                                   f'{role.lower()} {k}'})
 
-
-<<<<<<< HEAD
+        
 def format_row(row, grouping_keys):
     string = ''
     for k in grouping_keys:
@@ -751,29 +647,13 @@
 
 def create_error_SS07(x, rows, errors, grouping_keys):
     elems = [rows[k] for k in list(x.index)]
-=======
-def format_row(row):
-    string = ''
-    for k, v in row.items():
-        string += f' ( {str(k)} : {str(v) if str(v) != "nan" else ""} ) '
-    return string
-
-
-def create_error_SS07(x, errors, grouping_keys):
->>>>>>> 66810219
     errors.append({'Code': 'SS07',
                    'ErrorLevel': 'WARNING',
                    'Component': 'Duplicated',
                    'Type': 'Datapoint',
-<<<<<<< HEAD
                    'Rows': elems,
                    'Message': f'Duplicated datapoint '
                               f'{format_row(elems[0], grouping_keys)}'
-=======
-                   'Rows': x.to_dict(orient="records").copy(),
-                   'Message': f'Duplicated datapoint '
-                              f'{format_row(x.loc[0, grouping_keys])}'
->>>>>>> 66810219
                    })
 
 
