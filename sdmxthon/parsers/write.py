--- conflicted
+++ resolved
@@ -14,8 +14,6 @@
     CONCEPTS, DSDS, CONSTRAINTS
 
 chunksize = 100000
-<<<<<<< HEAD
-=======
 
 """
      --------------------------------------------
@@ -24,7 +22,6 @@
     |                                            |
      --------------------------------------------
 """
->>>>>>> 14a0bec9
 
 """
      --------------------------------------------
@@ -319,26 +316,12 @@
     out.append(parser(data_dict['Series'][0]))
     del data_dict['Series'][0]
 
-<<<<<<< HEAD
-def format_dict_ser(out, parser, data_dict, obs):
-    data_dict['Series'][0]['Obs'] = obs.to_dict(orient="records")
-    out.append(parser(data_dict['Series'][0]))
-    del data_dict['Series'][0]
-
 
 def series_process(parser, data, data_dict, series_codes, obs_codes):
     out = []
     data.groupby(by=series_codes)[obs_codes].apply(
         lambda x: format_dict_ser(out, parser, data_dict, x))
 
-=======
-
-def series_process(parser, data, data_dict, series_codes, obs_codes):
-    out = []
-    data.groupby(by=series_codes)[obs_codes].apply(
-        lambda x: format_dict_ser(out, parser, data_dict, x))
-
->>>>>>> 14a0bec9
     return ''.join(out)
 
 
@@ -375,11 +358,7 @@
                      if att not in man_att]
 
     if dim == "AllDimensions":
-<<<<<<< HEAD
-
-=======
         chunksize = 100000
->>>>>>> 14a0bec9
         length_ = len(dataset.data)
         if len(dataset.data) > chunksize:
             previous = 0
@@ -535,10 +514,7 @@
     measure_code = dataset.structure.measure_code
 
     if dim == "AllDimensions":
-<<<<<<< HEAD
-=======
         chunksize = 100000
->>>>>>> 14a0bec9
         length_ = len(dataset.data)
         if len(dataset.data) > chunksize:
             previous = 0
@@ -731,10 +707,7 @@
             series_codes: list,
             prettyprint=True):
     # Getting each datapoint from data and creating dict
-<<<<<<< HEAD
-=======
     
->>>>>>> 14a0bec9
     series_key = [v for v in series_codes if v in dim_codes]
     series_att = [v for v in series_codes if v in att_codes]
     dim = obs_codes[0]
@@ -755,10 +728,7 @@
                                   obs_attr=obs_att,
                                   dim=dim,
                                   prettyprint=prettyprint)
-<<<<<<< HEAD
-=======
     
->>>>>>> 14a0bec9
     out = series_process(parser=parser, data=data, data_dict=data_dict,
                          series_codes=series_codes, obs_codes=obs_codes)
 
