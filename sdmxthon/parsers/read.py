from xml.parsers.expat import ExpatError

import pandas as pd
import xmltodict

from sdmxthon.model.dataset import Dataset
from sdmxthon.model.error import SDMXError
from sdmxthon.model.submission import SubmissionResult
from sdmxthon.parsers.data_read import create_dataset
from sdmxthon.parsers.metadata_read import create_metadata
from sdmxthon.parsers.reader_input_processor import process_string_to_read, \
    validate_doc
<<<<<<< HEAD
from sdmxthon.utils.enums import ActionEnum, MessageTypeEnum
from sdmxthon.utils.handlers import first_element_dict, split_from_urn
=======
from sdmxthon.utils.enums import ActionEnum
from sdmxthon.utils.handlers import add_list, split_from_urn
>>>>>>> f2586e58
from sdmxthon.utils.parsing_words import ACTION, AGENCY_ID, ALL_DIM, DATASET, \
    DATASET_ID, DIM_OBS, ERROR, ERROR_CODE, ERROR_MESSAGE, ERROR_TEXT, FAULT, \
    FAULTCODE, FAULTSTRING, GENERIC, \
    HEADER, ID, MAINTAINABLE_OBJECT, namespaces, OBS, REF, REG_INTERFACE, \
    SERIES, STATUS, STATUS_MSG, STR_USAGE, STRID, STRREF, STRSPE, STRTYPE, \
    STRUCTURE, STRUCTURES, SUBMISSION_RESULT, SUBMIT_STRUCTURE_RESPONSE, \
    SUBMITTED_STRUCTURE, URN, VERSION

options = {'process_namespaces': True,
           'namespaces': namespaces,
           'dict_constructor': dict,
           'attr_prefix': ''}


def parse_sdmx(result, use_dataset_id=False):
    datasets = dict()

    if STRSPE in result:
        global_mode = STRSPE
    elif GENERIC in result:
        global_mode = GENERIC
    elif ERROR in result:
        if ERROR_MESSAGE in result[ERROR]:
            code = result[ERROR][ERROR_MESSAGE][ERROR_CODE]
            text = result[ERROR][ERROR_MESSAGE][ERROR_TEXT]
            return SDMXError(code=code, text=text)
        raise Exception('Cannot parse this sdmx error message')
    elif STRUCTURE in result:
        global_mode = STRUCTURE
    elif REG_INTERFACE in result:
        return handle_registry_interface(result)
    elif FAULT in result:
        raise Exception(f'SOAP API error: Code ({result[FAULT][FAULTCODE]}). '
                        f'Message: {result[FAULT][FAULTSTRING]}')
    else:
        raise Exception('Cannot parse this sdmx file')

    if global_mode == STRUCTURE:
        # Parsing Structure
        return create_metadata(result[STRUCTURE][STRUCTURES])
    else:
        message = result[global_mode]
        dataset_key = None
        for key in message:
            if DATASET in key:
                dataset_key = key
        if dataset_key is None:
            raise Exception('Cannot parse datasets on this file')

        if isinstance(message[dataset_key], list):
            structures = {}
            message[HEADER][STRUCTURE] = add_list(message[HEADER][STRUCTURE])
            # Relationship between structures and structure id
            for structure in message[HEADER][STRUCTURE]:
                structures[structure[STRID]] = structure
            for single_dataset in message[dataset_key]:
                str_ref = single_dataset[STRREF]
                if SERIES in single_dataset:
                    metadata = get_dataset_metadata(structures[str_ref],
                                                    str_ref,
                                                    mode=SERIES)
                else:
                    metadata = get_dataset_metadata(structures[str_ref],
                                                    str_ref,
                                                    mode=OBS)
                ds = create_dataset(single_dataset, metadata,
                                    global_mode)
                datasets[metadata[STRID]] = ds
        else:

            if SERIES in message[dataset_key]:
                metadata = get_dataset_metadata(message[HEADER][STRUCTURE],
                                                message[dataset_key][STRREF],
                                                mode=SERIES)
            elif OBS in message[dataset_key]:
                metadata = get_dataset_metadata(message[HEADER][STRUCTURE],
                                                message[dataset_key][STRREF],
                                                mode=OBS)
            else:
                if message[HEADER][STRUCTURE][DIM_OBS] == "AllDimensions":
                    mode = OBS
                else:
                    mode = SERIES
                metadata = get_dataset_metadata(message[HEADER][STRUCTURE],
                                                message[dataset_key][STRREF],
                                                mode=mode)
            ds = create_dataset(message[dataset_key], metadata, global_mode)

            if use_dataset_id and DATASET_ID in message[HEADER]:
                dataset_id = message[HEADER][DATASET_ID]
                datasets[dataset_id] = ds
            else:
                datasets[metadata[STRID]] = ds

    return datasets


def generate_dataset_from_sdmx_csv(data: pd.DataFrame, sdmx_csv_version):
    # Extract Structure type and structure id
    action = ActionEnum.Information
    if sdmx_csv_version == 1:
        # For SDMX-CSV version 1, use 'DATAFLOW' column as the structure id
        structure_id = data['DATAFLOW'].iloc[0]
        # Structure type will be "dataflow" in both versions
        structure_type = 'dataflow'
        # Drop 'DATAFLOW' column from DataFrame
        df_csv = data.drop(['DATAFLOW'], axis=1)
    else:
        if 'ACTION' in data.columns:
            action = data['ACTION'].iloc[0]
            # Drop 'ACTION' column from DataFrame
            data = data.drop(['ACTION'], axis=1)
        # For SDMX-CSV version 2, use 'STRUCTURE_ID'
        # column as the structure id and 'STRUCTURE' as the structure type
        structure_id = data['STRUCTURE_ID'].iloc[0]
        structure_type = data['STRUCTURE'].iloc[0]
        # Drop 'STRUCTURE' and 'STRUCTURE_ID' columns from DataFrame
        df_csv = data.drop(['STRUCTURE', 'STRUCTURE_ID'], axis=1)

    # Return a Dataset object with the extracted information
    return Dataset(unique_id=structure_id, structure_type=structure_type,
                   data=df_csv, dataset_attributes={'action': action})


def read_sdmx_csv(infile: str):
    # Get Dataframe from CSV file
    df_csv = pd.read_csv(infile)
    # Drop empty columns
    df_csv = df_csv.dropna(axis=1, how='all')

    # Determine SDMX-CSV version based on column names
    if 'DATAFLOW' in df_csv.columns:
        version = 1
    elif 'STRUCTURE' in df_csv.columns and 'STRUCTURE_ID' in df_csv.columns:
        version = 2
    else:
        # Raise an exception if the CSV file is not in SDMX-CSV format
        raise Exception('Invalid CSV file, only SDMX-CSV is allowed')

    # Convert all columns to strings
    df_csv = df_csv.astype('str')
    # Check if any column headers contain ':', indicating mode, label or text
    mode_label_text = any([':' in x for x in df_csv.columns])

    # Determine the id column based on the SDMX-CSV version
    if version == 1:
        id_column = 'DATAFLOW'
    else:
        id_column = 'STRUCTURE_ID'

    # If mode, label or text is present, modify the DataFrame
    if mode_label_text:
        # Split the ID column to remove mode, label or text
        df_csv[id_column] = df_csv[id_column].map(lambda x: x.split(': ')[0])
        # Split the other columns to remove mode, label, or text
        sequence = 1 if version == 1 else 3
        for x in df_csv.columns[sequence:]:
            df_csv[x.split(':')[0]] = df_csv[x].map(
                lambda x: x.split(': ', 2)[0],
                na_action='ignore')
            # Delete the original columns
            del df_csv[x]

    # Separate SDMX-CSV in different datasets per Structure ID
    list_df = [data for _, data in df_csv.groupby(id_column)]

    # Create a payload dictionary to store datasets with the
    # different unique_ids as keys
    payload = {}
    for df in list_df:
        # Generate a dataset from each subset of the DataFrame
        dataset = generate_dataset_from_sdmx_csv(data=df,
                                                 sdmx_csv_version=version)
        # Add the dataset to the payload dictionary
        payload[dataset.unique_id] = dataset

    # Return the payload generated
    return payload


def read_xml(infile: str, mode: str = None,
             validate: bool = True,
             use_dataset_id: bool = False):
    infile, filetype = process_string_to_read(infile)
    if validate:
        validate_doc(infile)
    try:
        dict_info = xmltodict.parse(infile, **options)
    except ExpatError as e:
        if e.offset > 10:  # UTF-8 BOM
            raise e
        dict_info = xmltodict.parse(infile[3:], **options)

    del infile

    if mode is not None:
        if mode == "Data" and (STRSPE not in dict_info and
                               GENERIC not in dict_info):
            raise TypeError("Unable to parse sdmx file as data file")
        elif mode == "Metadata" and (STRUCTURE not in dict_info):
            raise TypeError("Unable to parse sdmx file as metadata file")
        elif mode == "Submission" and (ERROR not in dict_info and
                                       REG_INTERFACE not in dict_info):
            raise TypeError("Unable to parse sdmx file as error file")
        elif mode not in ["Data", "Metadata", "Error"]:
            raise ValueError("Wrong mode")

    result = parse_sdmx(dict_info, use_dataset_id)

    if isinstance(result, SDMXError):
        return result, MessageTypeEnum.Error

    if isinstance(first_element_dict(result), Dataset):
        type_ = MessageTypeEnum.StructureSpecificDataSet
    else:
        type_ = MessageTypeEnum.Metadata

    return result, type_


def get_ids_from_structure(element: dict):
    if REF in element:
        agency_id = element[REF][AGENCY_ID]
        id_ = element[REF][ID]
        version = element[REF][VERSION]
        return agency_id, id_, version
    elif URN in element:
        return split_from_urn(element[URN])
    return None, None, None


def get_elements_from_structure(structure):
    if STRUCTURE in structure:
        structure_type = "datastructure"
        tuple_ids = get_ids_from_structure(structure[STRUCTURE])

    elif STR_USAGE in structure:
        structure_type = "dataflow"
        tuple_ids = get_ids_from_structure(structure[STR_USAGE])
    else:
        return None, None, None, None
    return tuple_ids + (structure_type,)


def get_dataset_metadata(structure, dataset_ref, mode):
    if mode == SERIES and structure[DIM_OBS] == ALL_DIM:
        raise Exception
    elif mode == OBS and structure[DIM_OBS] != ALL_DIM:
        raise Exception

    if dataset_ref == structure[STRID]:
        (agency_id, id_,
         version, structure_type) = get_elements_from_structure(structure)
        if agency_id is not None:
            str_id = f"{agency_id}:{id_}({version})"
        else:
            str_id = f"{id_}({version})"
        return {DIM_OBS: structure[DIM_OBS],
                STRID: str_id,
                STRTYPE: structure_type}
    else:
        raise Exception("Could not find structure reference")


def handle_registry_interface(dict_info) -> dict:
    if SUBMIT_STRUCTURE_RESPONSE in dict_info[REG_INTERFACE]:
        response = dict_info[REG_INTERFACE][SUBMIT_STRUCTURE_RESPONSE]
        if SUBMISSION_RESULT in response:
            if isinstance(response[SUBMISSION_RESULT], list):
                result = {}
                for submission_result in response[SUBMISSION_RESULT]:
                    if SUBMITTED_STRUCTURE not in submission_result:
                        raise Exception(f"Cannot parse this SubmissionResult, "
                                        f"missing {SUBMITTED_STRUCTURE}")
                    if STATUS_MSG not in submission_result:
                        raise Exception(f"Cannot parse this SubmissionResult, "
                                        f"missing {STATUS_MSG}")
                    structure = submission_result[SUBMITTED_STRUCTURE]
                    action = structure[ACTION]
                    urn = structure[MAINTAINABLE_OBJECT][URN]
                    full_id = split_from_urn(urn, split_id=False)
                    status = submission_result[STATUS_MSG][STATUS]
                    result[full_id] = SubmissionResult(action, full_id, status)
                return result
    raise Exception("Cannot parse this registry interface message")<|MERGE_RESOLUTION|>--- conflicted
+++ resolved
@@ -10,13 +10,8 @@
 from sdmxthon.parsers.metadata_read import create_metadata
 from sdmxthon.parsers.reader_input_processor import process_string_to_read, \
     validate_doc
-<<<<<<< HEAD
 from sdmxthon.utils.enums import ActionEnum, MessageTypeEnum
-from sdmxthon.utils.handlers import first_element_dict, split_from_urn
-=======
-from sdmxthon.utils.enums import ActionEnum
-from sdmxthon.utils.handlers import add_list, split_from_urn
->>>>>>> f2586e58
+from sdmxthon.utils.handlers import add_list, split_from_urn, first_element_dict
 from sdmxthon.utils.parsing_words import ACTION, AGENCY_ID, ALL_DIM, DATASET, \
     DATASET_ID, DIM_OBS, ERROR, ERROR_CODE, ERROR_MESSAGE, ERROR_TEXT, FAULT, \
     FAULTCODE, FAULTSTRING, GENERIC, \
