--- conflicted
+++ resolved
@@ -1,4 +1,6 @@
 from xml.parsers.expat import ExpatError
+from sdmxthon.parsers.reader_input_processor import process_string_to_read, \
+    validate_doc
 
 import pandas as pd
 import xmltodict
@@ -8,24 +10,15 @@
 from sdmxthon.model.submission import SubmissionResult
 from sdmxthon.parsers.data_read import create_dataset
 from sdmxthon.parsers.metadata_read import create_metadata
-from sdmxthon.parsers.reader_input_processor import process_string_to_read, \
-    validate_doc
 from sdmxthon.utils.handlers import split_from_urn
 from sdmxthon.utils.parsing_words import ACTION, AGENCY_ID, ALL_DIM, DATASET, \
-<<<<<<< HEAD
     DATASET_ID, DIM_OBS, ERROR, ERROR_CODE, ERROR_MESSAGE, ERROR_TEXT, FAULT, \
-    FAULTCODE, FAULTSTRING, GENERIC, HEADER, ID, MAINTAINABLE_OBJECT, \
-    namespaces, OBS, REF, REG_INTERFACE, SERIES, STATUS, STATUS_MSG, STR_USAGE, \
-    STRID, STRREF, STRSPE, STRTYPE, STRUCTURE, STRUCTURES, SUBMISSION_RESULT, \
-    SUBMIT_STRUCTURE_RESPONSE, SUBMITTED_STRUCTURE, URN, VERSION
-from sdmxthon.utils.xml_base import process_string_to_read, validate_doc
-=======
-    DATASET_ID, DIM_OBS, ERROR, ERROR_CODE, ERROR_MESSAGE, ERROR_TEXT, GENERIC, \
+    FAULTCODE, FAULTSTRING, GENERIC, \
     HEADER, ID, MAINTAINABLE_OBJECT, namespaces, OBS, REF, REG_INTERFACE, \
     SERIES, STATUS, STATUS_MSG, STR_USAGE, STRID, STRREF, STRSPE, STRTYPE, \
     STRUCTURE, STRUCTURES, SUBMISSION_RESULT, SUBMIT_STRUCTURE_RESPONSE, \
     SUBMITTED_STRUCTURE, URN, VERSION
->>>>>>> a7a32725
+from sdmxthon.utils.xml_base import process_string_to_read, validate_doc
 
 options = {'process_namespaces': True,
            'namespaces': namespaces,
